// Copyright 2017 The Bazel Authors. All rights reserved.
//
// Licensed under the Apache License, Version 2.0 (the "License");
// you may not use this file except in compliance with the License.
// You may obtain a copy of the License at
//
//    http://www.apache.org/licenses/LICENSE-2.0
//
// Unless required by applicable law or agreed to in writing, software
// distributed under the License is distributed on an "AS IS" BASIS,
// WITHOUT WARRANTIES OR CONDITIONS OF ANY KIND, either express or implied.
// See the License for the specific language governing permissions and
// limitations under the License.

package build.buildfarm.server;

import build.buildfarm.instance.Instance;
import build.buildfarm.instance.Instance.SimpleMatchListener;
import build.buildfarm.v1test.OperationQueueGrpc;
import build.buildfarm.v1test.PollOperationRequest;
import build.buildfarm.v1test.TakeOperationRequest;
import build.bazel.remote.execution.v2.ExecuteOperationMetadata;
import com.google.longrunning.Operation;
import com.google.protobuf.Any;
import com.google.protobuf.InvalidProtocolBufferException;
import com.google.rpc.Code;
import io.grpc.Status;
import io.grpc.StatusException;
import io.grpc.StatusRuntimeException;
import io.grpc.stub.StreamObserver;
import java.util.function.Predicate;

public class OperationQueueService extends OperationQueueGrpc.OperationQueueImplBase {
  private final Instances instances;

  public OperationQueueService(Instances instances) {
    this.instances = instances;
  }

<<<<<<< HEAD
  @Override
  public void take(
      TakeOperationRequest request,
      StreamObserver<Operation> responseObserver) {
    Instance instance;
    try {
      instance = instances.get(request.getInstanceName());
    } catch (InstanceNotFoundException e) {
      responseObserver.onError(BuildFarmInstances.toStatusException(e));
      return;
    }

    try {
      instance.match(request.getPlatform(), new SimpleMatchListener((operation) -> {
        // so this is interesting - the stdout injection belongs here, because
        // we use this criteria to select the format for stream/blob differentiation
        try {
          ExecuteOperationMetadata metadata =
              operation.getMetadata().unpack(ExecuteOperationMetadata.class);
          metadata = metadata.toBuilder()
              .setStdoutStreamName(operation.getName() + "/streams/stdout")
              .setStderrStreamName(operation.getName() + "/streams/stderr")
              .build();
          Operation streamableOperation = operation.toBuilder()
              .setMetadata(Any.pack(metadata))
              .build();

          responseObserver.onNext(streamableOperation);
          responseObserver.onCompleted();
          return true;
        } catch(InvalidProtocolBufferException e) {
          responseObserver.onError(Status.INTERNAL.asException());
          // should we update operation?
        } catch(StatusRuntimeException e) {
          if (e.getStatus().getCode() != Status.Code.CANCELLED) {
            throw e;
          }
        }
        try {
          instance.putOperation(operation);
        } catch (InterruptedException e) {
          Thread.currentThread().interrupt();
        }
        return false;
      }));
    } catch (InterruptedException e) {
      responseObserver.onError(Status.fromThrowable(e).asException());
=======
  private Predicate<Operation> createOnMatch(StreamObserver<Operation> responseObserver) {
    return (operation) -> {
      // so this is interesting - the stdout injection belongs here, because
      // we use this criteria to select the format for stream/blob differentiation
      try {
        ExecuteOperationMetadata metadata =
            operation.getMetadata().unpack(ExecuteOperationMetadata.class);
        metadata = metadata.toBuilder()
            .setStdoutStreamName(operation.getName() + "/streams/stdout")
            .setStderrStreamName(operation.getName() + "/streams/stderr")
            .build();
        Operation streamableOperation = operation.toBuilder()
            .setMetadata(Any.pack(metadata))
            .build();

        responseObserver.onNext(streamableOperation);
        responseObserver.onCompleted();
        return true;
      } catch(InvalidProtocolBufferException ex) {
        responseObserver.onError(Status.INTERNAL.asException());
        // should we update operation?
      } catch(StatusRuntimeException ex) {
        Status status = Status.fromThrowable(ex);
        if (status.getCode() != Status.Code.CANCELLED) {
          responseObserver.onError(ex);
        }
      }
      return false;
    };
  }

  @Override
  public void take(
      TakeOperationRequest request,
      StreamObserver<Operation> responseObserver) {
    Instance instance;
    try {
      instance = instances.get(request.getInstanceName());
    } catch (InstanceNotFoundException ex) {
      responseObserver.onError(BuildFarmInstances.toStatusException(ex));
      return;
    }

    try {
      instance.match(request.getPlatform(), /*requeueOnFailure=*/ true, createOnMatch(responseObserver));
    } catch (InterruptedException e) {
      Thread.currentThread().interrupt();
>>>>>>> ec7a0536
    }
  }

  @Override
  public void put(
      Operation operation,
      StreamObserver<com.google.rpc.Status> responseObserver) {
    Instance instance;
    try {
      instance = instances.getFromOperationName(operation.getName());
    } catch (InstanceNotFoundException e) {
      responseObserver.onError(BuildFarmInstances.toStatusException(e));
      return;
    }

    try {
      boolean ok = instance.putOperation(operation);
      Code code = ok ? Code.OK : Code.UNAVAILABLE;
      responseObserver.onNext(com.google.rpc.Status.newBuilder()
          .setCode(code.getNumber())
          .build());
      responseObserver.onCompleted();
    } catch (InterruptedException e) {
<<<<<<< HEAD
      responseObserver.onError(Status.fromThrowable(e).asException());
=======
      Thread.currentThread().interrupt();
>>>>>>> ec7a0536
    }
  }

  @Override
  public void poll(
      PollOperationRequest request,
      StreamObserver<com.google.rpc.Status> responseObserver) {
    Instance instance;
    try {
      instance = instances.getFromOperationName(
          request.getOperationName());
    } catch (InstanceNotFoundException e) {
      responseObserver.onError(BuildFarmInstances.toStatusException(e));
      return;
    }

    boolean ok = instance.pollOperation(
        request.getOperationName(),
        request.getStage());
    Code code = ok ? Code.OK : Code.UNAVAILABLE;
    responseObserver.onNext(com.google.rpc.Status.newBuilder()
        .setCode(code.getNumber())
        .build());
    responseObserver.onCompleted();
  }
}<|MERGE_RESOLUTION|>--- conflicted
+++ resolved
@@ -37,56 +37,7 @@
     this.instances = instances;
   }
 
-<<<<<<< HEAD
-  @Override
-  public void take(
-      TakeOperationRequest request,
-      StreamObserver<Operation> responseObserver) {
-    Instance instance;
-    try {
-      instance = instances.get(request.getInstanceName());
-    } catch (InstanceNotFoundException e) {
-      responseObserver.onError(BuildFarmInstances.toStatusException(e));
-      return;
-    }
-
-    try {
-      instance.match(request.getPlatform(), new SimpleMatchListener((operation) -> {
-        // so this is interesting - the stdout injection belongs here, because
-        // we use this criteria to select the format for stream/blob differentiation
-        try {
-          ExecuteOperationMetadata metadata =
-              operation.getMetadata().unpack(ExecuteOperationMetadata.class);
-          metadata = metadata.toBuilder()
-              .setStdoutStreamName(operation.getName() + "/streams/stdout")
-              .setStderrStreamName(operation.getName() + "/streams/stderr")
-              .build();
-          Operation streamableOperation = operation.toBuilder()
-              .setMetadata(Any.pack(metadata))
-              .build();
-
-          responseObserver.onNext(streamableOperation);
-          responseObserver.onCompleted();
-          return true;
-        } catch(InvalidProtocolBufferException e) {
-          responseObserver.onError(Status.INTERNAL.asException());
-          // should we update operation?
-        } catch(StatusRuntimeException e) {
-          if (e.getStatus().getCode() != Status.Code.CANCELLED) {
-            throw e;
-          }
-        }
-        try {
-          instance.putOperation(operation);
-        } catch (InterruptedException e) {
-          Thread.currentThread().interrupt();
-        }
-        return false;
-      }));
-    } catch (InterruptedException e) {
-      responseObserver.onError(Status.fromThrowable(e).asException());
-=======
-  private Predicate<Operation> createOnMatch(StreamObserver<Operation> responseObserver) {
+  private Predicate<Operation> createOnMatch(Instance instance, StreamObserver<Operation> responseObserver) {
     return (operation) -> {
       // so this is interesting - the stdout injection belongs here, because
       // we use this criteria to select the format for stream/blob differentiation
@@ -113,6 +64,11 @@
           responseObserver.onError(ex);
         }
       }
+      try {
+        instance.putOperation(operation);
+      } catch (InterruptedException e) {
+        Thread.currentThread().interrupt();
+      }
       return false;
     };
   }
@@ -130,10 +86,9 @@
     }
 
     try {
-      instance.match(request.getPlatform(), /*requeueOnFailure=*/ true, createOnMatch(responseObserver));
+      instance.match(request.getPlatform(), new SimpleMatchListener(createOnMatch(instance, responseObserver)));
     } catch (InterruptedException e) {
       Thread.currentThread().interrupt();
->>>>>>> ec7a0536
     }
   }
 
@@ -157,11 +112,7 @@
           .build());
       responseObserver.onCompleted();
     } catch (InterruptedException e) {
-<<<<<<< HEAD
-      responseObserver.onError(Status.fromThrowable(e).asException());
-=======
       Thread.currentThread().interrupt();
->>>>>>> ec7a0536
     }
   }
 
