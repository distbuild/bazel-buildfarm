// Copyright 2017 The Bazel Authors. All rights reserved.
//
// Licensed under the Apache License, Version 2.0 (the "License");
// you may not use this file except in compliance with the License.
// You may obtain a copy of the License at
//
//    http://www.apache.org/licenses/LICENSE-2.0
//
// Unless required by applicable law or agreed to in writing, software
// distributed under the License is distributed on an "AS IS" BASIS,
// WITHOUT WARRANTIES OR CONDITIONS OF ANY KIND, either express or implied.
// See the License for the specific language governing permissions and
// limitations under the License.

package build.buildfarm.worker;

<<<<<<< HEAD
import static java.util.concurrent.TimeUnit.SECONDS;

import com.google.devtools.remoteexecution.v1test.ExecuteOperationMetadata;
import com.google.protobuf.Duration;
import com.google.protobuf.util.Durations;
import io.grpc.Deadline;
=======
import build.bazel.remote.execution.v2.ExecuteOperationMetadata;
import java.io.File;
>>>>>>> ec7a0536
import java.io.IOException;
import java.nio.file.Path;
import java.util.concurrent.ArrayBlockingQueue;
<<<<<<< HEAD
import java.util.concurrent.BlockingQueue;
=======
import java.util.logging.Logger;
>>>>>>> ec7a0536

public class InputFetchStage extends PipelineStage {
  private static final Logger logger = Logger.getLogger(InputFetchStage.class.getName());

  private final BlockingQueue<OperationContext> queue;

  public InputFetchStage(WorkerContext workerContext, PipelineStage output, PipelineStage error) {
    super("InputFetchStage", workerContext, output, error);
    queue = new ArrayBlockingQueue<>(1);
  }

  @Override
  protected Logger getLogger() {
    return logger;
  }

  @Override
  public OperationContext take() throws InterruptedException {
    return queue.take();
  }

  @Override
  public void put(OperationContext operationContext) throws InterruptedException {
    queue.put(operationContext);
  }

  @Override
  protected OperationContext tick(OperationContext operationContext) throws InterruptedException {
    Poller poller = workerContext.createPoller(
        "InputFetchStage",
        operationContext.operation.getName(),
        ExecuteOperationMetadata.Stage.QUEUED,
        this::cancelTick,
        Deadline.after(60, SECONDS));

    workerContext.logInfo("InputFetchStage: Fetching inputs: " + operationContext.operation.getName());

    long fetchStartAt = System.nanoTime();

    boolean success = true;
    Path execDir;
    try {
<<<<<<< HEAD
      execDir = workerContext.createExecDir(
          operationContext.operation.getName(),
          operationContext.directoriesIndex,
          operationContext.action);
=======
      workerContext.createActionRoot(operationContext.execDir, operationContext.action, operationContext.command);
>>>>>>> ec7a0536
    } catch (IOException e) {
      e.printStackTrace();
      return null;
    } finally {
      poller.stop();
    }

    Duration fetchedIn = Durations.fromNanos(System.nanoTime() - fetchStartAt);

    return operationContext.toBuilder()
        .setExecDir(execDir)
        .setFetchedIn(fetchedIn)
        .build();
  }
}<|MERGE_RESOLUTION|>--- conflicted
+++ resolved
@@ -14,34 +14,26 @@
 
 package build.buildfarm.worker;
 
-<<<<<<< HEAD
 import static java.util.concurrent.TimeUnit.SECONDS;
+import static java.util.logging.Level.SEVERE;
 
-import com.google.devtools.remoteexecution.v1test.ExecuteOperationMetadata;
+import build.bazel.remote.execution.v2.ExecuteOperationMetadata;
 import com.google.protobuf.Duration;
 import com.google.protobuf.util.Durations;
 import io.grpc.Deadline;
-=======
-import build.bazel.remote.execution.v2.ExecuteOperationMetadata;
-import java.io.File;
->>>>>>> ec7a0536
 import java.io.IOException;
 import java.nio.file.Path;
 import java.util.concurrent.ArrayBlockingQueue;
-<<<<<<< HEAD
 import java.util.concurrent.BlockingQueue;
-=======
 import java.util.logging.Logger;
->>>>>>> ec7a0536
 
 public class InputFetchStage extends PipelineStage {
   private static final Logger logger = Logger.getLogger(InputFetchStage.class.getName());
 
-  private final BlockingQueue<OperationContext> queue;
+  private final BlockingQueue<OperationContext> queue = new ArrayBlockingQueue<>(1);
 
   public InputFetchStage(WorkerContext workerContext, PipelineStage output, PipelineStage error) {
     super("InputFetchStage", workerContext, output, error);
-    queue = new ArrayBlockingQueue<>(1);
   }
 
   @Override
@@ -61,9 +53,10 @@
 
   @Override
   protected OperationContext tick(OperationContext operationContext) throws InterruptedException {
+    String operationName = operationContext.operation.getName();
     Poller poller = workerContext.createPoller(
         "InputFetchStage",
-        operationContext.operation.getName(),
+        operationName,
         ExecuteOperationMetadata.Stage.QUEUED,
         this::cancelTick,
         Deadline.after(60, SECONDS));
@@ -75,16 +68,13 @@
     boolean success = true;
     Path execDir;
     try {
-<<<<<<< HEAD
       execDir = workerContext.createExecDir(
-          operationContext.operation.getName(),
+          operationName,
           operationContext.directoriesIndex,
-          operationContext.action);
-=======
-      workerContext.createActionRoot(operationContext.execDir, operationContext.action, operationContext.command);
->>>>>>> ec7a0536
+          operationContext.action,
+          operationContext.command);
     } catch (IOException e) {
-      e.printStackTrace();
+      logger.log(SEVERE, "error creating exec dir for " + operationName, e);
       return null;
     } finally {
       poller.stop();
